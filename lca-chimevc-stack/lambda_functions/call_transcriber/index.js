--- conflicted
+++ resolved
@@ -121,7 +121,6 @@
   }
 };
 
-<<<<<<< HEAD
 // Retrieve Chime stream event for specified channel, waiting for up to 10s
 const getChannelStreamFromDynamo = async function getChannelStreamFromDynamo(callId, channel) {
   // Set the parameters
@@ -135,56 +134,11 @@
       },
     },
     TableName: TRANSCRIBER_CALL_EVENT_TABLE_NAME,
-=======
-const writeTranscriptionSegmentToKds = async function (
-  transcriptionEvent,
-  callId,
-  streamArn,
-  transactionId,
-) {
-  // only write if there is more than 0
-  const result = transcriptionEvent.TranscriptEvent.Transcript.Results[0];
-  if (!result) return;
-  if (result.IsPartial === true && !SAVE_PARTIAL_TRANSCRIPTS) {
-    return;
-  }
-  const transcript = result.Alternatives[0];
-  if (!transcript.Transcript) return;
-
-  console.log("Sending ADD_TRANSCRIPT_SEGMENT event on KDS");
-  // log if stream timestamps are more than 1 sec apart.
-  timestampDeltaCheck(1);
-
-  const channel = result.ChannelId === 'ch_0' ? 'CALLER' : 'AGENT';
-  const now = new Date().toISOString();
-  const eventType = 'ADD_TRANSCRIPT_SEGMENT';
-
-  const putObj = {
-    Channel: channel,
-    TransactionId: transactionId,
-    CallId: callId,
-    SegmentId: result.ResultId,
-    StartTime: result.StartTime.toString(),
-    EndTime: result.EndTime.toString(),
-    Transcript: result.Alternatives[0].Transcript,
-    IsPartial: result.IsPartial,
-    EventType: eventType.toString(),
-    CreatedAt: now,
-    StreamArn: '<DEPRECATED>',
-  };
-
-  const putParams = {
-    StreamName: KINESIS_STREAM_NAME,
-    PartitionKey: callId,
-    Data: Buffer.from(JSON.stringify(putObj)),
-  };
-  const putCmd = new PutRecordCommand(putParams);
-  try {
-    await kinesisClient.send(putCmd);
-  } catch (error) {
-    console.error('Error writing ADD_TRANSCRIPT_SEGMENT event', error);
-  }
-};
+  };
+  console.log('GetItem params: ', JSON.stringify(params));
+  const command = new GetItemCommand(params);
+  let agentStreamArn;
+  let loopCount = 0;
 
 const writeCallStartEventToKds = async function (callData) {
   console.log("Write Call Start Event to KDS");
@@ -194,30 +148,20 @@
     CustomerPhoneNumber: callData.fromNumber,
     SystemPhoneNumber: callData.toNumber,
     AgentId: callData.agentId,
-    Metadatajson: callData.metadatajson,
     EventType: "START",
   };
   const putParams = {
     StreamName: KINESIS_STREAM_NAME,
     PartitionKey: callData.callId,
     Data: Buffer.from(JSON.stringify(putObj)),
->>>>>>> cff18c1f
-  };
-  console.log('GetItem params: ', JSON.stringify(params));
-  const command = new GetItemCommand(params);
-  let agentStreamArn;
-  let loopCount = 0;
-
-  // eslint-disable-next-line no-plusplus
-  while (agentStreamArn === undefined && loopCount++ < 100) {
-    const data = await dynamoClient.send(command);
-    console.log('GetItem result: ', JSON.stringify(data));
-    if (data.Item) {
-      if (data.Item.StreamArn) agentStreamArn = data.Item.StreamArn.S;
-    } else {
-      console.log(loopCount, `${channel} stream not yet available. Sleeping 100ms.`);
-      await sleep(100);
-    }
+  };
+  console.log("Sending Call START event on KDS: ", JSON.stringify(putObj));
+  const putCmd = new PutRecordCommand(putParams);
+  try {
+    await kinesisClient.send(putCmd);
+  } catch (error) {
+    console.error('Error writing call START event', error);
+  }
   }
   return agentStreamArn;
 };
@@ -242,14 +186,9 @@
     fromNumber: callEvent.detail.fromNumber,
     toNumber: callEvent.detail.toNumber,
     agentId: callEvent.detail.agentId,
-<<<<<<< HEAD
+    metadatajson: undefined,
     callerStreamArn,
     agentStreamArn,
-=======
-    metadatajson: undefined,
-    callerStreamArn: callerStreamArn,
-    agentStreamArn: agentStreamArn,
->>>>>>> cff18c1f
     lambdaCount: 0,
   };
 
@@ -669,7 +608,10 @@
     tsParams.VocabularyName = CUSTOM_VOCABULARY_NAME;
   }
 
-<<<<<<< HEAD
+  if (CUSTOM_LANGUAGE_MODEL_NAME) {
+    tsParams.LanguageModelName = CUSTOM_LANGUAGE_MODEL_NAME;
+  }
+
   /* start the stream */
   let tsResponse;
   if (isTCAEnabled) {
@@ -679,15 +621,6 @@
     tsResponse = await tsClient.send(new StartStreamTranscriptionCommand(tsParams));
     tsStream = stream.Readable.from(tsResponse.TranscriptResultStream);
   }
-=======
-  if (CUSTOM_LANGUAGE_MODEL_NAME) {
-    tsParams.LanguageModelName = CUSTOM_LANGUAGE_MODEL_NAME;
-  }
-
-  const tsCmd = new StartStreamTranscriptionCommand(tsParams);
-  const tsResponse = await tsClient.send(tsCmd);
-  // console.log(tsResponse);
->>>>>>> cff18c1f
   sessionId = tsResponse.SessionId;
   console.log('creating readable from transcript stream');
 
@@ -879,21 +812,6 @@
       await writeCallDataToDdb(callData);
     }
 
-<<<<<<< HEAD
-    // Write audio to s3 before completely exiting
-    await writeToS3(result.tempFileName);
-    await deleteTempFile(TEMP_FILE_PATH + result.tempFileName);
-
-    if (!timeToStop) {
-      await mergeFiles({
-        bucketName: OUTPUT_BUCKET,
-        recordingPrefix: RECORDING_FILE_PREFIX,
-        rawPrefix: RAW_FILE_PREFIX,
-        callId: callData.callId,
-        lambdaCount: callData.lambdaCount,
-      });
-      await writeS3UrlToKds(kinesisClient, callData.callId);
-=======
     if (callData.shouldRecordCall) {
       // Write audio to s3 before completely exiting
       await writeToS3(result.tempFileName);
@@ -908,10 +826,10 @@
         });
         await writeS3UrlToKds(callData.callId);
       }
->>>>>>> cff18c1f
-    }
-
-  }
+    }
+
+  }
+  return;
 };
 
 exports.handler = handler;