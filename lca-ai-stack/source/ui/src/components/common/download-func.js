--- conflicted
+++ resolved
@@ -1,14 +1,5 @@
 /* eslint-disable indent */
 import * as XLSX from 'xlsx';
-<<<<<<< HEAD
-
-export const onImportExcelAsync = (file) => {
-    return new Promise((resolve, reject) => {
-        // Obtener el objeto del archivo cargado
-        const { files } = file.target;
-        // Leer el archivo a través del objeto FileReader
-=======
->>>>>>> 34a0260e
 
 // eslint-disable-next-line prettier/prettier
 export const onImportExcelAsync = (file) => new Promise((resolve, reject) => {
@@ -48,20 +39,8 @@
     const ws = XLSX.utils.json_to_sheet(data, { origin: 'A2' });
     XLSX.utils.sheet_add_aoa(ws, []); // heading: array of arrays
 
-<<<<<<< HEAD
-export const exportToExcel = async (data, nameFile) => {
-    if (data.length > 0) {
-        var wb = XLSX.utils.book_new();
-        var ws = XLSX.utils.json_to_sheet(data, { origin: 'A2', });
-        XLSX.utils.sheet_add_aoa(ws, []); //heading: array of arrays 
-        XLSX.utils.book_append_sheet(wb, ws);
-        XLSX.writeFile(wb, `${nameFile}.xlsx`)
-    }
-}
-=======
     XLSX.utils.book_append_sheet(wb, ws);
 
     XLSX.writeFile(wb, `${nameFile}.xlsx`);
   }
-};
->>>>>>> 34a0260e
+};