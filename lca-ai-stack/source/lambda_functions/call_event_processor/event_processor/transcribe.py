# Copyright Amazon.com, Inc. or its affiliates. All Rights Reserved.
# SPDX-License-Identifier: Apache-2.0
""" Transcribe API Mutation Processor
"""
import asyncio
from datetime import datetime
from os import getenv
from typing import TYPE_CHECKING, Any, Coroutine, Dict, List, Literal, Optional
import uuid
import json

# third-party imports from Lambda layer
from botocore.config import Config as BotoCoreConfig
from aws_lambda_powertools import Logger
from gql.client import AsyncClientSession as AppsyncAsyncClientSession
from gql.dsl import DSLMutation, DSLSchema, dsl_gql
from graphql.language.printer import print_ast

# custom utils/helpers imports from Lambda layer
# pylint: disable=import-error
from appsync_utils import execute_gql_query_with_retries
from graphql_helpers import (
    call_fields,
    transcript_segment_fields,
    transcript_segment_sentiment_fields,
)
from lex_utils import recognize_text_lex
from lambda_utils import invoke_lambda
from eventprocessor_utils import (
    normalize_transcript_segment, 
    get_ttl,
    transform_segment_to_add_sentiment,
    transform_segment_to_issues_agent_assist
)
# pylint: enable=import-error
if TYPE_CHECKING:
    from mypy_boto3_lexv2_runtime.type_defs import RecognizeTextResponseTypeDef
    from mypy_boto3_lexv2_runtime.client import LexRuntimeV2Client
    from mypy_boto3_lambda.type_defs import InvocationResponseTypeDef
else:
    LexRuntimeV2Client = object
    RecognizeTextResponseTypeDef = object
    InvocationResponseTypeDef = object


IS_SENTIMENT_ANALYSIS_ENABLED = getenv("IS_SENTIMENT_ANALYSIS_ENABLED", "true").lower() == "true"

IS_LEX_AGENT_ASSIST_ENABLED = False
LEXV2_CLIENT: Optional[LexRuntimeV2Client] = None
LEX_BOT_ID: str
LEX_BOT_ALIAS_ID: str
LEX_BOT_LOCALE_ID: str

IS_LAMBDA_AGENT_ASSIST_ENABLED = False
LAMBDA_CLIENT: Optional[LexRuntimeV2Client] = None
LAMBDA_AGENT_ASSIST_FUNCTION_ARN: str

LOGGER = Logger(location="%(filename)s:%(lineno)d - %(funcName)s()")
EVENT_LOOP = asyncio.get_event_loop()

CALL_EVENT_TYPE_TO_STATUS = {
    "START": "STARTED",
    "START_TRANSCRIPT": "TRANSCRIBING",
    "CONTINUE_TRANSCRIPT": "TRANSCRIBING",
    "CONTINUE": "TRANSCRIBING",
    "END_TRANSCRIPT": "ENDED",
    "TRANSCRIPT_ERROR": "ERRORED ",
    "ERROR": "ERRORED ",
    "END": "ENDED",
    "ADD_CHANNEL_S3_RECORDING_URL": "ENDED",
    "ADD_S3_RECORDING_URL": "ENDED",
} 

# DEFAULT_CUSTOMER_PHONE_NUMBER used to replace an invalid CustomerPhoneNumber
# such as seen from calls originating with Skype ('anonymous')
DEFAULT_CUSTOMER_PHONE_NUMBER = getenv("DEFAULT_CUSTOMER_PHONE_NUMBER", "+18005550000")

##########################################################################
# Transcripts
##########################################################################


def add_transcript_segments(
    message: Dict[str, object],
    appsync_session: AppsyncAsyncClientSession,
) -> List[Coroutine]:
    """Add Transcript Segment GraphQL Mutation"""
    if not appsync_session.client.schema:
        raise ValueError("invalid AppSync schema")
    schema = DSLSchema(appsync_session.client.schema)

    tasks = []
    if message:
        query = dsl_gql(
            DSLMutation(
                schema.Mutation.addTranscriptSegment.args(input=message).select(
                    *transcript_segment_fields(schema),
                )
            )
        )
        ignore_exception_fn = lambda e: True if (e["message"] == 'item put condition failure') else False
        tasks.append(
            execute_gql_query_with_retries(
                query,
                client_session=appsync_session,
                logger=LOGGER,
                should_ignore_exception_fn = ignore_exception_fn, 
            ),
        )

    return tasks

async def add_sentiment_to_transcript(
    message: Dict[str, Any],
    sentiment_analysis_args: Dict[str, Any],
    appsync_session: AppsyncAsyncClientSession,
):
    if not appsync_session.client.schema:
        raise ValueError("invalid AppSync schema")
    schema = DSLSchema(appsync_session.client.schema)

    transcript_segment_with_sentiment = await transform_segment_to_add_sentiment(message, sentiment_analysis_args)

    result = {}
    query = dsl_gql(
        DSLMutation(
            schema.Mutation.addTranscriptSegment.args(input=transcript_segment_with_sentiment).select(
                *transcript_segment_fields(schema),
                *transcript_segment_sentiment_fields(schema),
            )
        )
    )

    result = await execute_gql_query_with_retries(
        query,
        client_session=appsync_session,
        logger=LOGGER,
    )
        
    return result

def add_transcript_sentiment_analysis(
    message: Dict[str, Any],
    sentiment_analysis_args: Dict[str, Any],
    appsync_session: AppsyncAsyncClientSession,
) -> List[Coroutine]:
    """Add Transcript Sentiment GraphQL Mutation"""

    tasks = []

    task = add_sentiment_to_transcript(message, sentiment_analysis_args, appsync_session)
    tasks.append(task)

    return tasks

async def execute_create_call_mutation(
    message: Dict[str, Any],
    appsync_session: AppsyncAsyncClientSession,
) -> Dict:

    if not appsync_session.client.schema:
        raise ValueError("invalid AppSync schema")
    schema = DSLSchema(appsync_session.client.schema)
    
    query = dsl_gql(
        DSLMutation(
            schema.Mutation.createCall.args(input=message).select(
                schema.CreateCallOutput.CallId
            )
        )
    )
    
    result = await execute_gql_query_with_retries(
                        query,
                        client_session=appsync_session,
                        logger=LOGGER,
                    )

    query_string = print_ast(query)
    LOGGER.debug("query result", extra=dict(query=query_string, result=result))

    return result

async def execute_update_call_status_mutation(
    message: Dict[str, Any],
    appsync_session: AppsyncAsyncClientSession,
) -> Dict:

    status = CALL_EVENT_TYPE_TO_STATUS.get(message.get("EventType"))
    if not status:
        error_message = "unrecognized status from event type in update call"
        raise TypeError(error_message)

    if status == "STARTED":
        # STARTED status is set by createCall - skip update mutation
        return {"ok": True}

    if not appsync_session.client.schema:
        raise ValueError("invalid AppSync schema")
    schema = DSLSchema(appsync_session.client.schema)

    query = dsl_gql(
        DSLMutation(
            schema.Mutation.updateCallStatus.args(input={**message, "Status": status}).select(
                *call_fields(schema)
            )
        )
    )
    result = await execute_gql_query_with_retries(
                        query,
                        client_session=appsync_session,
                        logger=LOGGER,
                    )

    query_string = print_ast(query)
    LOGGER.debug("query result", extra=dict(query=query_string, result=result))

    return result

async def execute_add_s3_recording_mutation(
    message: Dict[str, Any],
    appsync_session: AppsyncAsyncClientSession,
) -> Dict:

    recording_url = message.get("RecordingUrl")
    if not recording_url:
        error_message = "recording url doesn't exist in add s3 recording url event"
        raise TypeError(error_message)

    if not appsync_session.client.schema:
        raise ValueError("invalid AppSync schema")
    schema = DSLSchema(appsync_session.client.schema)

    query = dsl_gql(
        DSLMutation(
            schema.Mutation.updateRecordingUrl.args(
                input={**message, "RecordingUrl": recording_url}
            ).select(*call_fields(schema))
        )
    )
    
    result = await execute_gql_query_with_retries(
                        query,
                        client_session=appsync_session,
                        logger=LOGGER,
                    )

    query_string = print_ast(query)
    LOGGER.debug("query result", extra=dict(query=query_string, result=result))

    return result


async def execute_update_agent_mutation(
    message: Dict[str, Any],
    appsync_session: AppsyncAsyncClientSession,
) -> Dict:

    agentId = message.get("AgentId")
    if not agentId:
        error_message = "AgentId doesn't exist in UPDATE_AGENT event"
        raise TypeError(error_message)

    if not appsync_session.client.schema:
        raise ValueError("invalid AppSync schema")
    schema = DSLSchema(appsync_session.client.schema)

    query = dsl_gql(
        DSLMutation(
            schema.Mutation.updateAgent.args(
                input={**message, "AgentId": agentId}
            ).select(*call_fields(schema))
        )
    )
    
    result = await execute_gql_query_with_retries(
                        query,
                        client_session=appsync_session,
                        logger=LOGGER,
                    )

    query_string = print_ast(query)
    LOGGER.debug("query result", extra=dict(query=query_string, result=result))

    return result

##########################################################################
# Lex Agent Assist
##########################################################################
def is_qnabot_noanswer(bot_response):
    if (
        bot_response["sessionState"]["dialogAction"]["type"] == "Close"
        and (
            bot_response["sessionState"]
            .get("sessionAttributes", {})
            .get("qnabot_gotanswer")
            == "false"
        )
    ):
        return True
    return False

def get_lex_agent_assist_message(bot_response):
    message = ""
    if is_qnabot_noanswer(bot_response):
        # ignore 'noanswer' responses from QnABot
        LOGGER.debug("QnABot \"Dont't know\" response - ignoring")
        return ""
    # Use markdown if present in appContext.altMessages.markdown session attr (Lex Web UI / QnABot)
    appContextJSON = bot_response.get("sessionState",{}).get("sessionAttributes",{}).get("appContext")
    if appContextJSON:
        appContext = json.loads(appContextJSON)
        markdown = appContext.get("altMessages",{}).get("markdown")
        if markdown:
            message = markdown
    # otherwise use bot message
    if not message and "messages" in bot_response and bot_response["messages"]:
        message = bot_response["messages"][0]["content"]
    return message

async def send_lex_agent_assist(
    transcript_segment_args: Dict[str, Any],
    content: str,
    appsync_session: AppsyncAsyncClientSession,
):
    """Sends Lex Agent Assist Requests"""
    if not appsync_session.client.schema:
        raise ValueError("invalid AppSync schema")
    schema = DSLSchema(appsync_session.client.schema)

    call_id = transcript_segment_args["CallId"]
    
    LOGGER.debug("Bot Request: %s", content)

    bot_response: RecognizeTextResponseTypeDef = await recognize_text_lex(
        text=content,
        session_id=call_id,
        lex_client=LEXV2_CLIENT,
        bot_id=LEX_BOT_ID,
        bot_alias_id=LEX_BOT_ALIAS_ID,
        locale_id=LEX_BOT_LOCALE_ID,
    )
    
    LOGGER.debug("Bot Response: ", extra=bot_response)

    result = {}
    transcript = get_lex_agent_assist_message(bot_response)
    if transcript:
        transcript_segment = {**transcript_segment_args, "Transcript": transcript}

        query = dsl_gql(
            DSLMutation(
                schema.Mutation.addTranscriptSegment.args(input=transcript_segment).select(
                    *transcript_segment_fields(schema),
                )
            )
        )

        result = await execute_gql_query_with_retries(
            query,
            client_session=appsync_session,
            logger=LOGGER,
        )

    return result

def add_lex_agent_assistances(
    message: Dict[str, Any],
    appsync_session: AppsyncAsyncClientSession,
) -> List[Coroutine]:
    """Add Lex Agent Assist GraphQL Mutations"""
    # pylint: disable=too-many-locals

    send_lex_agent_assist_args = []
    if (message["Channel"] == "CALLER" and not message["IsPartial"]):
        send_lex_agent_assist_args.append(
                dict(
                    content=message["Transcript"],
                    transcript_segment_args=dict(
                        CallId=message["CallId"],
                        Channel="AGENT_ASSISTANT",
<<<<<<< HEAD
                        CreatedAt=message["CreatedAt"],
                        EndTime=message["EndTime"],
                        IsPartial=message["IsPartial"],
=======
                        CreatedAt=created_at,
                        EndTime=end_time,
                        ExpiresAfter=get_ttl(),
                        IsPartial=is_partial,
>>>>>>> 908d5a3e
                        SegmentId=str(uuid.uuid4()),
                        StartTime=message["StartTime"],
                        Status="TRANSCRIBING",
                    ),
                )
            )
            
    tasks = []
    for agent_assist_args in send_lex_agent_assist_args:
        task = send_lex_agent_assist(
            appsync_session=appsync_session,
            **agent_assist_args,
        )
        tasks.append(task)

    return tasks

async def send_issues_agent_assist(
    transcript_segment_args: Dict[str, Any],
    content: str,
    appsync_session: AppsyncAsyncClientSession,
):
    """Sends Issues detected Agent Assist Requests"""
    if not appsync_session.client.schema:
        raise ValueError("invalid AppSync schema")
    schema = DSLSchema(appsync_session.client.schema)

    result = {}
    transcript = transcript_segment_args["Transcript"]
    LOGGER.debug("transcript_segment_args")
    LOGGER.debug(transcript_segment_args)
    if transcript:
        transcript_segment = {**transcript_segment_args, "Transcript": transcript}
        LOGGER.debug("Issue Agent Assist segment")
        LOGGER.debug(transcript_segment)
        query = dsl_gql(
            DSLMutation(
                schema.Mutation.addTranscriptSegment.args(input=transcript_segment).select(
                    *transcript_segment_fields(schema),
                )
            )
        )
        
        result = await execute_gql_query_with_retries(
            query,
            client_session=appsync_session,
            logger=LOGGER,
        )

    return result

def add_issues_detected_agent_assistances(
    message: Dict[str, Any],
    appsync_session: AppsyncAsyncClientSession,
) -> List[Coroutine]:
    """Add TCA Agent Assist GraphQL Mutations"""
    # pylint: disable=too-many-locals
    
    send_issues_agent_assist_args = []
    
    issues_detected = message.get("IssuesDetected", None)

    for issue in issues_detected:
        LOGGER.debug("Adding issue:")
        LOGGER.debug(issue)
        issue_segment = transform_segment_to_issues_agent_assist({**message}, issue=issue)
        LOGGER.debug("issue_segment:")
        LOGGER.debug(issue_segment)
        send_issues_agent_assist_args.append(
            dict(content=issue_segment["Transcript"], transcript_segment_args=issue_segment),
        )
    
    tasks = []
    for agent_assist_args in send_issues_agent_assist_args:
        task = send_issues_agent_assist(
            appsync_session=appsync_session,
            **agent_assist_args,
        )
        tasks.append(task)

    return tasks

##########################################################################
# Lambda Agent Assist
##########################################################################

def get_lambda_agent_assist_message(lambda_response):
    message = ""
    try:
        payload = json.loads(lambda_response.get("Payload").read().decode("utf-8"))
        # Lambda result payload should include field 'message'
        message = payload["message"]
    except Exception as error:
        LOGGER.error(
            "Agent assist Lambda result payload parsing exception. Lambda must return object with key 'message'",
            extra=error,
        )
    return message

async def send_lambda_agent_assist(
    transcript_segment_args: Dict[str, Any],
    content: str,
    appsync_session: AppsyncAsyncClientSession,
):
    """Sends Lambda Agent Assist Requests"""
    if not appsync_session.client.schema:
        raise ValueError("invalid AppSync schema")
    schema = DSLSchema(appsync_session.client.schema)

    call_id = transcript_segment_args["CallId"]

    payload = {
        'text': content,
        'call_id': call_id,
        'transcript_segment_args': transcript_segment_args
    }
    
    LOGGER.debug("Agent Assist Lambda Request: %s", content)

    lambda_response: InvocationResponseTypeDef = await invoke_lambda(
        payload=payload,
        lambda_client=LAMBDA_CLIENT,
        lambda_agent_assist_function_arn=LAMBDA_AGENT_ASSIST_FUNCTION_ARN,
    )
    
    LOGGER.debug("Agent Assist Lambda Response: ", extra=lambda_response)

    result = {}
    transcript = get_lambda_agent_assist_message(lambda_response)
    if transcript:
        transcript_segment = {**transcript_segment_args, "Transcript": transcript}

        query = dsl_gql(
            DSLMutation(
                schema.Mutation.addTranscriptSegment.args(input=transcript_segment).select(
                    *transcript_segment_fields(schema),
                )
            )
        )

        result = await execute_gql_query_with_retries(
            query,
            client_session=appsync_session,
            logger=LOGGER,
        )

    return result

def add_lambda_agent_assistances(
    message: Dict[str, Any],
    appsync_session: AppsyncAsyncClientSession,
) -> List[Coroutine]:
    """Add Lambda Agent Assist GraphQL Mutations"""
    # pylint: disable=too-many-locals

    send_lambda_agent_assist_args = []
    if (message["Channel"] == "CALLER" and not message["IsPartial"]):
        send_lambda_agent_assist_args.append(
                dict(
                    content=message["Transcript"],
                    transcript_segment_args=dict(
                        CallId=message["CallId"],
                        Channel="AGENT_ASSISTANT",
<<<<<<< HEAD
                        CreatedAt=message["CreatedAt"],
                        EndTime=message["EndTime"],
                        IsPartial=message["IsPartial"],
=======
                        CreatedAt=created_at,
                        EndTime=end_time,
                        ExpiresAfter=get_ttl(),
                        IsPartial=is_partial,
>>>>>>> 908d5a3e
                        SegmentId=str(uuid.uuid4()),
                        StartTime=message["StartTime"],
                        Status="TRANSCRIBING",
                    ),
                )
            )

    tasks = []
    for agent_assist_args in send_lambda_agent_assist_args:
        task = send_lambda_agent_assist(
            appsync_session=appsync_session,
            **agent_assist_args,
        )
        tasks.append(task)

    return tasks
    
async def execute_process_event_api_mutation(
    message: Dict[str, Any],
    appsync_session: AppsyncAsyncClientSession,
    agent_assist_args: Dict[str, Any],
    sentiment_analysis_args: Dict[str, Any]
) -> Dict[Literal["successes", "errors"], List]:

    """Executes AppSync API Mutation"""
    # pylint: disable=global-statement
    global LEXV2_CLIENT
    global IS_LEX_AGENT_ASSIST_ENABLED
    global LEX_BOT_ID
    global LEX_BOT_ALIAS_ID
    global LEX_BOT_LOCALE_ID
    global LAMBDA_CLIENT
    global LAMBDA_AGENT_ASSIST_FUNCTION_ARN
    # pylint: enable=global-statement

    LEXV2_CLIENT = agent_assist_args.get("lex_client")
    IS_LEX_AGENT_ASSIST_ENABLED = LEXV2_CLIENT is not None
    LEX_BOT_ID = agent_assist_args.get("lex_bot_id", "")
    LEX_BOT_ALIAS_ID = agent_assist_args.get("lex_bot_alias_id", "")
    LEX_BOT_LOCALE_ID = agent_assist_args.get("lex_bot_locale_id", "")
    LAMBDA_CLIENT = agent_assist_args.get("lambda_client")
    IS_LAMBDA_AGENT_ASSIST_ENABLED = LAMBDA_CLIENT is not None
    LAMBDA_AGENT_ASSIST_FUNCTION_ARN = agent_assist_args.get("lambda_agent_assist_function_arn", "")   

    
    return_value: Dict[Literal["successes", "errors"], List] = {
        "successes": [],
        "errors": [],
    }

    message["ExpiresAfter"] = get_ttl()
    event_type = message.get("EventType", "")

    if event_type == "START":
        # CREATE CALL
        LOGGER.debug("CREATE CALL") 

        response = await execute_create_call_mutation(
                            message=message, 
                            appsync_session=appsync_session
                        )
                        
        if isinstance(response, Exception):
            return_value["errors"].append(response)
        else:
            return_value["successes"].append(response)

    elif event_type in [
        "START_TRANSCRIPT",
        "CONTINUE_TRANSCRIPT",
        "CONTINUE",
        "END_TRANSCRIPT",
        "TRANSCRIPT_ERROR",
        "ERROR",
        "END",
        "ADD_CHANNEL_S3_RECORDING_URL",]:
        # UPDATE STATUS
        LOGGER.debug("update status")
        response = await execute_update_call_status_mutation(
                                message=message,
                                appsync_session=appsync_session
                        )
        if isinstance(response, Exception):
            return_value["errors"].append(response)
        else:
            return_value["successes"].append(response)


    elif event_type == "ADD_TRANSCRIPT_SEGMENT":

        # ADD_TRANSCRIPT_SEGMENT event supports these 3 types of message structure. 
        #   The logic for populating transcripts, sentiment values and agent assist messages depend on 
        #    which one of these 3 json structures are populated in the KDS Event message.  
        #  
        #  1. custom i.e. source populates invidividual transcript fields, including optional sentiment field
        #  2. TranscriptEvent - json structure from standard Transcribe API
        #  3. UtteranceEvent - json structure from TCA streaming API

        normalized_message = {
            **normalize_transcript_segment({**message}),
        }
        
        LOGGER.debug("Add Transcript Segment")
        add_transcript_tasks = add_transcript_segments(
            message=normalized_message,
            appsync_session=appsync_session,
        )

        add_transcript_sentiment_tasks = []
        if IS_SENTIMENT_ANALYSIS_ENABLED and not normalized_message["IsPartial"]:
            LOGGER.debug("Add Sentiment Analysis")
            add_transcript_sentiment_tasks = add_transcript_sentiment_analysis(
                message=normalized_message,
                sentiment_analysis_args=sentiment_analysis_args,
                appsync_session=appsync_session,
            )

        add_tca_agent_assist_tasks = []
        issuesdetected = normalized_message.get("IssuesDetected", [])
        if issuesdetected and not normalized_message["IsPartial"]:
            add_tca_agent_assist_tasks = add_issues_detected_agent_assistances(
                message=normalized_message,
                appsync_session=appsync_session
            )    

        add_lex_agent_assists_tasks = []
        if IS_LEX_AGENT_ASSIST_ENABLED:
            add_lex_agent_assists_tasks = add_lex_agent_assistances(
                    message=normalized_message,
                    appsync_session=appsync_session,
                )

        add_lambda_agent_assists_tasks = []
        if IS_LAMBDA_AGENT_ASSIST_ENABLED:
            add_lambda_agent_assists_tasks = add_lambda_agent_assistances(
                    message=normalized_message,
                    appsync_session=appsync_session,
                )

        task_responses = await asyncio.gather(
            *add_transcript_tasks,
            *add_transcript_sentiment_tasks,
            *add_lex_agent_assists_tasks,
            *add_lambda_agent_assists_tasks,
            *add_tca_agent_assist_tasks,
            return_exceptions=True,
        )

        for response in task_responses:
            if isinstance(response, Exception):
                return_value["errors"].append(response)
            else:
                return_value["successes"].append(response)

    elif event_type == "ADD_S3_RECORDING_URL":
        # ADD S3 RECORDING URL 
        LOGGER.debug("Add recording url")
        response = await execute_add_s3_recording_mutation(
                                message=message,
                                appsync_session=appsync_session
                        )
        if isinstance(response, Exception):
            return_value["errors"].append(response)
        else:
            return_value["successes"].append(response)
    
    elif event_type == "UPDATE_AGENT":
        # UPDATE AGENT 
        LOGGER.debug("Update AgentId for call")
        response = await execute_update_agent_mutation(
                                message=message,
                                appsync_session=appsync_session
                        )
        if isinstance(response, Exception):
            return_value["errors"].append(response)
        else:
            return_value["successes"].append(response)

    else:
        LOGGER.warning("unknown event type [%s]", event_type)
        

    return return_value<|MERGE_RESOLUTION|>--- conflicted
+++ resolved
@@ -379,16 +379,10 @@
                     transcript_segment_args=dict(
                         CallId=message["CallId"],
                         Channel="AGENT_ASSISTANT",
-<<<<<<< HEAD
                         CreatedAt=message["CreatedAt"],
                         EndTime=message["EndTime"],
+                        ExpiresAfter=get_ttl(),
                         IsPartial=message["IsPartial"],
-=======
-                        CreatedAt=created_at,
-                        EndTime=end_time,
-                        ExpiresAfter=get_ttl(),
-                        IsPartial=is_partial,
->>>>>>> 908d5a3e
                         SegmentId=str(uuid.uuid4()),
                         StartTime=message["StartTime"],
                         Status="TRANSCRIBING",
@@ -552,16 +546,10 @@
                     transcript_segment_args=dict(
                         CallId=message["CallId"],
                         Channel="AGENT_ASSISTANT",
-<<<<<<< HEAD
                         CreatedAt=message["CreatedAt"],
                         EndTime=message["EndTime"],
+                        ExpiresAfter=get_ttl(),
                         IsPartial=message["IsPartial"],
-=======
-                        CreatedAt=created_at,
-                        EndTime=end_time,
-                        ExpiresAfter=get_ttl(),
-                        IsPartial=is_partial,
->>>>>>> 908d5a3e
                         SegmentId=str(uuid.uuid4()),
                         StartTime=message["StartTime"],
                         Status="TRANSCRIBING",
@@ -606,7 +594,6 @@
     IS_LAMBDA_AGENT_ASSIST_ENABLED = LAMBDA_CLIENT is not None
     LAMBDA_AGENT_ASSIST_FUNCTION_ARN = agent_assist_args.get("lambda_agent_assist_function_arn", "")   
 
-    
     return_value: Dict[Literal["successes", "errors"], List] = {
         "successes": [],
         "errors": [],
